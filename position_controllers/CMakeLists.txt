--- conflicted
+++ resolved
@@ -20,14 +20,10 @@
   include_directories(include ${Boost_INCLUDE_DIR} ${catkin_INCLUDE_DIRS})
 
   add_library(${PROJECT_NAME}
-<<<<<<< HEAD
     src/joint_position_controller.cpp
     include/position_controllers/joint_position_controller.h
   )
-=======
-    src/joint_position_controller.cpp include/position_controllers/joint_position_controller.h)
   target_link_libraries(${PROJECT_NAME} ${catkin_LIBRARIES})
->>>>>>> d966fad9
 
   # Declare catkin project
   catkin_package(
